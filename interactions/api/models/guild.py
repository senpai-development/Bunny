--- conflicted
+++ resolved
@@ -1,4 +1,3 @@
-from collections import OrderedDict
 from datetime import datetime
 from enum import Enum
 from typing import List, Optional
@@ -258,19 +257,6 @@
     stage_instances: Optional[StageInstance]
     stickers: Optional[List[Sticker]]
 
-<<<<<<< HEAD
-    def __new__(cls, **kwargs):
-        comb = OrderedDict()
-
-        print(kwargs, f"type: {type(kwargs)}")
-
-        for kwarg in kwargs:
-            if kwargs[kwarg] is not None:
-                comb.update({kwarg: kwargs[kwarg]})
-
-        return dumps(comb)
-=======
-    def __init__(self, **kwargs):
-        self.__dict__.update(kwargs)
-        self._json = dumps(self.__dict__)
->>>>>>> 6fcdd968
+    def __init__(self, **kwargs):
+        self.__dict__.update(kwargs)
+        self._json = dumps(self.__dict__)